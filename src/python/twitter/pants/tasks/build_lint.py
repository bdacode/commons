--- conflicted
+++ resolved
@@ -36,11 +36,7 @@
       help="[%default] apply lint rules transitively to all dependency buildfiles.")
 
     option_group.add_option(mkflag("include-intransitive-deps"), mkflag("include-intransitive-deps", negate=True),
-<<<<<<< HEAD
       dest="builtlint_include_intransitive", default=False,
-=======
-      dest="buildlint_include_intransitive", default=False,
->>>>>>> c0fc0210
       action="callback", callback=mkflag.set_bool,
       help="[%default] correct both simple missing dependencies and intransitive missing deps")
       
@@ -74,13 +70,6 @@
     if self.transitive:
       for target in targets:
         add_buildfile_for_target(target, genmap_trans)
-<<<<<<< HEAD
-        add_buildfile_for_target(target, genmap_intrans)
-    else:
-      for target in self.context.target_roots:
-        add_buildfile_for_target(target, genmap_trans)
-        add_buildfile_for_target(target, genmap_intrans)
-=======
         if self.include_intransitive: 
           add_buildfile_for_target(target, genmap_intrans)
     else:
@@ -88,7 +77,6 @@
         add_buildfile_for_target(target, genmap_trans)
         if self.include_intransitive: 
           add_buildfile_for_target(target, genmap_intrans)
->>>>>>> c0fc0210
 
     for buildfile_path, missing_dep_map in buildfile_paths.items():
       self._fix_lint(buildfile_path, missing_dep_map)
