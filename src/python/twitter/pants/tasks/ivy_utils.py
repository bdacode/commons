# ==================================================================================================
# Copyright 2012 Twitter, Inc.
# --------------------------------------------------------------------------------------------------
# Licensed under the Apache License, Version 2.0 (the "License");
# you may not use this work except in compliance with the License.
# You may obtain a copy of the License in the LICENSE file, or at:
#
#  http://www.apache.org/licenses/LICENSE-2.0
#
# Unless required by applicable law or agreed to in writing, software
# distributed under the License is distributed on an "AS IS" BASIS,
# WITHOUT WARRANTIES OR CONDITIONS OF ANY KIND, either express or implied.
# See the License for the specific language governing permissions and
# limitations under the License.
# ==================================================================================================
from __future__ import print_function

from collections import namedtuple, defaultdict
from contextlib import contextmanager
import os
import xml
import pkgutil
import re
import threading
import errno

from twitter.common.collections import OrderedSet
from twitter.common.dirutil import safe_mkdir, safe_open

from twitter.pants import get_buildroot
from twitter.pants.base.generator import Generator, TemplateData
from twitter.pants.base.revision import Revision
from twitter.pants.base.target import Target
from twitter.pants.ivy import Bootstrapper, Ivy
from twitter.pants.java import util

from . import TaskError


IvyModuleRef = namedtuple('IvyModuleRef', ['org', 'name', 'rev', 'conf'])
IvyArtifact = namedtuple('IvyArtifact', ['path'])
IvyModule = namedtuple('IvyModule', ['ref', 'artifacts', 'callers'])


class IvyInfo(object):
  def __init__(self):
    self.modules_by_ref = {}  # Map from ref to referenced module.
    self.deps_by_caller = defaultdict(OrderedSet)  # Map from ref of caller to refs of modules required by that caller.

  def add_module(self, module):
    self.modules_by_ref[module.ref] = module
    for caller in module.callers:
      self.deps_by_caller[caller].add(module.ref)


class IvyUtils(object):
  """Useful methods related to interaction with ivy."""
  def __init__(self, config, options, log):
    self._log = log
    self._config = config
    self._options = options

    # TODO(pl): This is super awful, but options doesn't have a nice way to get out
    # attributes that might not be there, and even then the attribute value might be
    # None, which we still want to override
    # Benjy thinks we should probably hoist these options to the global set of options,
    # rather than just keeping them within IvyResolve.setup_parser
    self._mutable_pattern = (getattr(options, 'ivy_mutable_pattern', None) or
                             config.get('ivy-resolve', 'mutable_pattern', default=None))

    self._transitive = config.getbool('ivy-resolve', 'transitive', default=True)
    self._args = config.getlist('ivy-resolve', 'args', default=[])
    self._jvm_options = config.getlist('ivy-resolve', 'jvm_args', default=[])
    # Disable cache in File.getCanonicalPath(), makes Ivy work with -symlink option properly on ng.
    self._jvm_options.append('-Dsun.io.useCanonCaches=false')
    self._work_dir = config.get('ivy-resolve', 'workdir')
    self._template_path = os.path.join('templates', 'ivy_resolve', 'ivy.mustache')
    self._confs = config.getlist('ivy-resolve', 'confs')

    if self._mutable_pattern:
      try:
        self._mutable_pattern = re.compile(self._mutable_pattern)
      except re.error as e:
        raise TaskError('Invalid mutable pattern specified: %s %s' % (self._mutable_pattern, e))

    def parse_override(override):
      match = re.match(r'^([^#]+)#([^=]+)=([^\s]+)$', override)
      if not match:
        raise TaskError('Invalid dependency override: %s' % override)

      org, name, rev_or_url = match.groups()

      def fmt_message(message, template):
        return message % dict(
          overridden='%s#%s;%s' % (template.org, template.module, template.version),
          rev=rev_or_url,
          url=rev_or_url
        )

      def replace_rev(template):
        self._log.info(fmt_message('Overrode %(overridden)s with rev %(rev)s', template))
        return template.extend(version=rev_or_url, url=None, force=True)

      def replace_url(template):
        self._log.info(fmt_message('Overrode %(overridden)s with snapshot at %(url)s', template))
        return template.extend(version='SNAPSHOT', url=rev_or_url, force=True)

      replace = replace_url if re.match(r'^\w+://.+', rev_or_url) else replace_rev
      return (org, name), replace
    self._overrides = {}
    # TODO(pl): See above comment wrt options
    if hasattr(options, 'ivy_resolve_overrides') and options.ivy_resolve_overrides:
      self._overrides.update(parse_override(o) for o in options.ivy_resolve_overrides)

  @staticmethod
  @contextmanager
  def cachepath(path):
    if not os.path.exists(path):
      yield ()
    else:
      with safe_open(path, 'r') as cp:
        yield (path.strip() for path in cp.read().split(os.pathsep) if path.strip())

  @staticmethod
  def symlink_cachepath(ivy_home, inpath, symlink_dir, outpath):
    """Symlinks all paths listed in inpath that are under ivy_home into symlink_dir.

    Preserves all other paths. Writes the resulting paths to outpath.
    Returns a map of path -> symlink to that path.
    """
    safe_mkdir(symlink_dir)
    with safe_open(inpath, 'r') as infile:
      paths = filter(None, infile.read().strip().split(os.pathsep))
    new_paths = []
    for path in paths:
      if not path.startswith(ivy_home):
        new_paths.append(path)
        continue
      symlink = os.path.join(symlink_dir, os.path.relpath(path, ivy_home))
      try:
        os.makedirs(os.path.dirname(symlink))
      except OSError as e:
        if e.errno != errno.EEXIST:
          raise
      # Note: The try blocks cannot be combined. It may be that the dir exists but the link doesn't.
      try:
        os.symlink(path, symlink)
      except OSError as e:
        # We don't delete and recreate the symlink, as this may break concurrently executing code.
        if e.errno != errno.EEXIST:
          raise
      new_paths.append(symlink)
    with safe_open(outpath, 'w') as outfile:
      outfile.write(':'.join(new_paths))
    symlink_map = dict(zip(paths, new_paths))
    return symlink_map

  def identify(self, targets):
    targets = list(targets)
    if len(targets) == 1 and hasattr(targets[0], 'provides') and targets[0].provides:
      return targets[0].provides.org, targets[0].provides.name
    else:
      return 'internal', Target.maybe_readable_identify(targets)

  def xml_report_path(self, targets, conf):
    """The path to the xml report ivy creates after a retrieve."""
    org, name = self.identify(targets)
    cachedir = Bootstrapper.instance().ivy_cache_dir
    return os.path.join(cachedir, '%s-%s-%s.xml' % (org, name, conf))

  def parse_xml_report(self, targets, conf):
    """Returns the IvyInfo representing the info in the xml report, or None if no report exists."""
    path = self.xml_report_path(targets, conf)
    if not os.path.exists(path):
      return None

    ret = IvyInfo()
    etree = xml.etree.ElementTree.parse(self.xml_report_path(targets, conf))
    doc = etree.getroot()
    for module in doc.findall('dependencies/module'):
      org = module.get('organisation')
      name = module.get('name')
      for revision in module.findall('revision'):
        rev = revision.get('name')
        confs = self._split_conf(revision.get('conf'))
        artifacts = []
        for artifact in revision.findall('artifacts/artifact'):
          artifacts.append(IvyArtifact(artifact.get('location')))
        callers = []
        for caller in revision.findall('caller'):
          for caller_conf in self._split_conf(caller.get('conf')):
            callers.append(IvyModuleRef(caller.get('organisation'), caller.get('name'),
              caller.get('callerrev'), caller_conf))
        for conf in confs:
          ret.add_module(IvyModule(IvyModuleRef(org, name, rev, conf), artifacts, callers))
    return ret

  def _split_conf(self, conf):
    return [c.strip() for c in conf.split(',')]

  def _extract_classpathdeps(self, targets):
    """Subclasses can override to filter out a set of targets that should be resolved for classpath
    dependencies.
    """
    def is_classpath(target):
      return (target.is_jar or
              target.is_internal and any(jar for jar in target.jar_dependencies if jar.rev))

    classpath_deps = OrderedSet()
    for target in targets:
      classpath_deps.update(t for t in target.resolve() if t.is_concrete and is_classpath(t))
    return classpath_deps

  def _generate_ivy(self, targets, jars, excludes, ivyxml):
    org, name = self.identify(targets)
    template_data = TemplateData(
      org=org,
      module=name,
      version='latest.integration',
      publications=None,
      is_idl=False,
      dependencies=[self._generate_jar_template(jar) for jar in jars],
      excludes=[self._generate_exclude_template(exclude) for exclude in excludes]
    )

    safe_mkdir(os.path.dirname(ivyxml))
    with open(ivyxml, 'w') as output:
      generator = Generator(pkgutil.get_data(__name__, self._template_path),
                            root_dir=get_buildroot(),
                            lib=template_data)
      generator.write(output)

  def _calculate_classpath(self, targets):
    def is_jardependant(target):
      return target.is_jar or target.is_jvm

    jars = {}
    excludes = set()
    # Support the ivy force concept when we sanely can for internal dep conflicts.
    # TODO(John Sirois): Consider supporting / implementing the configured ivy revision picking
    # strategy generally.
    def add_jar(jar):
      coordinate = (jar.org, jar.name)
      existing = jars.get(coordinate)
      jars[coordinate] = jar if not existing else (
        self._resolve_conflict(existing=existing, proposed=jar)
      )

    def collect_jars(target):
      if target.is_jar:
        add_jar(target)
      elif target.jar_dependencies:
        for jar in target.jar_dependencies:
          if jar.rev:
            add_jar(jar)

      # Lift jvm target-level excludes up to the global excludes set
      if target.is_jvm and target.excludes:
        excludes.update(target.excludes)

    for target in targets:
      target.walk(collect_jars, is_jardependant)

    return jars.values(), excludes

  def _resolve_conflict(self, existing, proposed):
    if proposed == existing:
      return existing
    elif existing.force and proposed.force:
      raise TaskError('Cannot force %s#%s to both rev %s and %s' % (
        proposed.org, proposed.name, existing.rev, proposed.rev
      ))
    elif existing.force:
      self._log.debug('Ignoring rev %s for %s#%s already forced to %s' % (
        proposed.rev, proposed.org, proposed.name, existing.rev
      ))
      return existing
    elif proposed.force:
      self._log.debug('Forcing %s#%s from %s to %s' % (
        proposed.org, proposed.name, existing.rev, proposed.rev
      ))
      return proposed
    else:
      try:
        if Revision.lenient(proposed.rev) > Revision.lenient(existing.rev):
          self._log.debug('Upgrading %s#%s from rev %s  to %s' % (
            proposed.org, proposed.name, existing.rev, proposed.rev,
          ))
          return proposed
        else:
          return existing
      except Revision.BadRevision as e:
        raise TaskError('Failed to parse jar revision', e)

  def _is_mutable(self, jar):
    if jar.mutable is not None:
      return jar.mutable
    if self._mutable_pattern:
      return self._mutable_pattern.match(jar.rev)
    return False

  def _generate_jar_template(self, jar):
    template = TemplateData(
      org=jar.org,
      module=jar.name,
      version=jar.rev,
      mutable=self._is_mutable(jar),
      force=jar.force,
      excludes=[self._generate_exclude_template(exclude) for exclude in jar.excludes],
      transitive=jar.transitive,
      artifacts=jar.artifacts,
      is_idl='idl' in jar._configurations,
      configurations=';'.join(jar._configurations),
    )
    override = self._overrides.get((jar.org, jar.name))
    return override(template) if override else template

  def _generate_exclude_template(self, exclude):
    return TemplateData(org=exclude.org, name=exclude.name)

  @staticmethod
  def is_mappable_artifact(path):
    """Subclasses can override to determine whether a given path represents a mappable artifact."""
    return path.endswith('.jar') or path.endswith('.war')

  def mapjars(self, genmap, target, executor):
    """
    Parameters:
      genmap: the jar_dependencies ProductMapping entry for the required products.
      target: the target whose jar dependencies are being retrieved.
    """
    mapdir = os.path.join(self._mapto_dir(), target.id)
    safe_mkdir(mapdir, clean=True)
    ivyargs = [
      '-retrieve', '%s/[organisation]/[artifact]/[conf]/'
                   '[organisation]-[artifact]-[revision](-[classifier]).[ext]' % mapdir,
      '-symlink',
      '-confs',
    ]
    ivyargs.extend(target.configurations or self._confs)
    self.exec_ivy(mapdir, [target], ivyargs, ivy=Bootstrapper.default_ivy(executor))

    for org in os.listdir(mapdir):
      orgdir = os.path.join(mapdir, org)
      if os.path.isdir(orgdir):
        for name in os.listdir(orgdir):
          artifactdir = os.path.join(orgdir, name)
          if os.path.isdir(artifactdir):
            for conf in os.listdir(artifactdir):
              confdir = os.path.join(artifactdir, conf)
              for f in os.listdir(confdir):
                if self.is_mappable_artifact(f):
                  # TODO(John Sirois): kill the org and (org, name) exclude mappings in favor of a
                  # conf whitelist
                  genmap.add(org, confdir).append(f)
                  genmap.add((org, name), confdir).append(f)

                  genmap.add(target, confdir).append(f)
                  genmap.add((target, conf), confdir).append(f)
                  genmap.add((org, name, conf), confdir).append(f)

  def _mapfor_typename(self):
    """Subclasses can override to identify the product map typename that should trigger jar mapping.
    """
    return 'jar_dependencies'

  def _mapto_dir(self):
    """Subclasses can override to establish an isolated jar mapping directory."""
    return os.path.join(self._work_dir, 'mapped-jars')

  ivy_lock = threading.RLock()

  def exec_ivy(self,
               target_workdir,
               targets,
               args,
               ivy=None,
               workunit_name='ivy',
               workunit_factory=None,
               symlink_ivyxml=False):

    ivy = ivy or Bootstrapper.default_ivy()
    if not isinstance(ivy, Ivy):
      raise ValueError('The ivy argument supplied must be an Ivy instance, given %s of type %s'
                       % (ivy, type(ivy)))

    ivyxml = os.path.join(target_workdir, 'ivy.xml')
    jars, excludes = self._calculate_classpath(targets)

    ivy_args = ['-ivy', ivyxml]
    ivy_args.extend(args)
    if not self._transitive:
      ivy_args.append('-notransitive')
    ivy_args.extend(self._args)

    def safe_link(src, dest):
      if os.path.exists(dest):
        os.unlink(dest)
      os.symlink(src, dest)

    with IvyUtils.ivy_lock:
      self._generate_ivy(targets, jars, excludes, ivyxml)
<<<<<<< HEAD
      runner = ivy.runner(jvm_options=self._jvm_options, args=ivy_args)
      try:
        result = util.execute_runner(runner,
                                     workunit_factory=workunit_factory,
                                     workunit_name=workunit_name)

        # Symlink to the current ivy.xml file (useful for IDEs that read it).
        if symlink_ivyxml:
          ivyxml_symlink = os.path.join(self._work_dir, 'ivy.xml')
          safe_link(ivyxml, ivyxml_symlink)

        if result != 0:
          raise TaskError('Ivy returned %d' % result)
      except runner.executor.Error as e:
        raise TaskError(e)
=======
      result = runjava(**runjava_args)

      # Symlink to the current ivy.xml file (useful for IDEs that read it).
      if symlink_ivyxml:
        ivyxml_symlink = os.path.join(self._work_dir, 'ivy.xml')
        safe_link(ivyxml, ivyxml_symlink)

    if result != 0:
      raise TaskError('org.apache.ivy.Main returned %d' % result)
>>>>>>> 0fea6bf8
<|MERGE_RESOLUTION|>--- conflicted
+++ resolved
@@ -400,7 +400,6 @@
 
     with IvyUtils.ivy_lock:
       self._generate_ivy(targets, jars, excludes, ivyxml)
-<<<<<<< HEAD
       runner = ivy.runner(jvm_options=self._jvm_options, args=ivy_args)
       try:
         result = util.execute_runner(runner,
@@ -415,15 +414,4 @@
         if result != 0:
           raise TaskError('Ivy returned %d' % result)
       except runner.executor.Error as e:
-        raise TaskError(e)
-=======
-      result = runjava(**runjava_args)
-
-      # Symlink to the current ivy.xml file (useful for IDEs that read it).
-      if symlink_ivyxml:
-        ivyxml_symlink = os.path.join(self._work_dir, 'ivy.xml')
-        safe_link(ivyxml, ivyxml_symlink)
-
-    if result != 0:
-      raise TaskError('org.apache.ivy.Main returned %d' % result)
->>>>>>> 0fea6bf8
+        raise TaskError(e)