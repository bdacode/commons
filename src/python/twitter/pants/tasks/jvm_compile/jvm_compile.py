<<<<<<< HEAD
=======
from collections import defaultdict
import os
>>>>>>> 0fea6bf8
import itertools
import os
import shutil
import uuid

from twitter.common import contextutil
from twitter.common.contextutil import open_zip
from twitter.common.dirutil import safe_rmtree, safe_mkdir
from twitter.pants import get_buildroot, Task
from twitter.pants.base.target import Target
from twitter.pants.base.worker_pool import Work
from twitter.pants.goal.products import RootedProducts, MultipleRootedProducts
from twitter.pants.reporting.reporting_utils import items_to_report_element
from twitter.pants.tasks.jvm_compile.jvm_dependency_analyzer import JvmDependencyAnalyzer
from twitter.pants.tasks.nailgun_task import NailgunTask


class JvmCompile(NailgunTask):
  """A common framework for JVM compilation.

  To subclass for a specific JVM language, implement the static values and methods
  mentioned below under "Subclasses must implement".
  """

  @staticmethod
  def setup_parser(subcls, option_group, args, mkflag):
    NailgunTask.setup_parser(option_group, args, mkflag)

    option_group.add_option(mkflag('warnings'), mkflag('warnings', negate=True),
                            dest=subcls._language+'_compile_warnings',
                            default=True,
                            action='callback',
                            callback=mkflag.set_bool,
                            help='[%default] Compile with all configured warnings enabled.')

    option_group.add_option(mkflag('partition-size-hint'),
                            dest=subcls._language+'_partition_size_hint',
                            action='store',
                            type='int',
                            default=-1,
                            help='Roughly how many source files to attempt to compile together. Set to a large number '
                                 'to compile all sources together. Set this to 0 to compile target-by-target. '
                                 'Default is set in pants.ini.')

    option_group.add_option(mkflag('missing-deps'),
                            dest=subcls._language+'_missing_deps',
                            choices=['off', 'warn', 'fatal'],
                            default='warn',
                            help='[%default] One of off, warn, fatal. '
                                 'Check for missing dependencies in ' +  subcls._language + 'code. '
                                 'Reports actual dependencies A -> B where there is no '
                                 'transitive BUILD file dependency path from A to B.'
                                 'If fatal, missing deps are treated as a build error.')

    option_group.add_option(mkflag('missing-direct-deps'),
                            dest=subcls._language+'_missing_direct_deps',
                            choices=['off', 'warn', 'fatal'],
                            default='off',
                            help='[%default] One of off, warn, fatal. '
                                 'Check for missing direct dependencies in ' + subcls._language + ' code. '
                                 'Reports actual dependencies A -> B where there is no direct '
                                 'BUILD file dependency path from A to B. '
                                 'This is a very strict check, as in practice it is common to rely on '
                                 'transitive, non-direct dependencies, e.g., due to type inference or when '
                                 'the main target in a BUILD file is modified to depend on other targets in '
                                 'the same BUILD file as an implementation detail. It may still be useful '
                                 'to set it to fatal temorarily, to detect these.')

    option_group.add_option(mkflag('unnecessary-deps'),
                            dest=subcls._language+'_unnecessary_deps',
                            choices=['off', 'warn', 'fatal'],
                            default='off',
                            help='[%default] One of off, warn, fatal. '
                                 'Check for declared dependencies in ' +  subcls._language + ' code '
                                 'that are not needed. This is a very strict check. For example, '
                                 'generated code will often legitimately have BUILD dependencies that '
                                 'are unused in practice.')


  # Subclasses must implement.
  # --------------------------

  _language = None
  _file_suffix = None
  _config_section = None

  def create_analysis_tools(self):
    """Returns an AnalysisTools implementation.

    Subclasses must implement.
    """
    raise NotImplementedError()

  def compile(self, args, classpath, sources, classes_output_dir, analysis_file):
    """Invoke the compiler.

    Must raise TaskError on compile failure.

    Subclasses must implement."""
    raise NotImplementedError()


  # Subclasses may override.
  # ------------------------

  def extra_classpath_elements(self):
    """Extra classpath elements common to all compiler invocations.

    E.g., jars for compiler plugins.
    """
    return []

  def extra_products(self, target):
    """Any extra, out-of-band products created for a target.

    E.g., targets that produce scala compiler plugins produce an info file.
    Returns a list of pairs (root, [absolute paths of files under root]).
    """
    return []

  def post_process(self, relevant_targets):
    """Any extra post-execute work."""
    pass


  # Common code.
  # ------------

  @staticmethod
  def _analysis_for_target(analysis_dir, target):
    return os.path.join(analysis_dir, target.id + '.analysis')

  @staticmethod
  def _portable_analysis_for_target(analysis_dir, target):
    return JvmCompile._analysis_for_target(analysis_dir, target) + '.portable'

  def __init__(self, context, minimum_version=None, jdk=False):
    # TODO(John Sirois): XXX plumb minimum_version via config or flags
    super(JvmCompile, self).__init__(context, minimum_version=minimum_version, jdk=jdk)
    concrete_class = type(self)
    config_section = concrete_class._config_section

    def get_lang_specific_option(opt):
      full_opt_name = self._language + '_' + opt
      return getattr(context.options, full_opt_name, None)

    # Global workdir.
    self._pants_workdir = context.config.getdefault('pants_workdir')

    # Various working directories.
    workdir = context.config.get(config_section, 'workdir')
    self._classes_dir = os.path.join(workdir, 'classes')
    self._resources_dir = os.path.join(workdir, 'resources')
    self._analysis_dir = os.path.join(workdir, 'analysis')

    safe_mkdir(self._classes_dir)
    safe_mkdir(self._analysis_dir)

    self._analysis_file = os.path.join(self._analysis_dir, 'global_analysis.valid')
    self._invalid_analysis_file = os.path.join(self._analysis_dir, 'global_analysis.invalid')

    # A temporary, but well-known, dir in which to munge analysis/dependency files in before caching.
    # It must be well-known so we know where to find the files when we retrieve them from the cache.
    self._analysis_tmpdir = os.path.join(self._analysis_dir, 'artifact_cache_tmpdir')

    # We can't create analysis tools until after construction.
    self._lazy_analysis_tools = None

    # Compiler options.
    self._args = context.config.getlist(config_section, 'args')
    if get_lang_specific_option('compile_warnings'):
      self._args.extend(context.config.getlist(config_section, 'warning_args'))
    else:
      self._args.extend(context.config.getlist(config_section, 'no_warning_args'))

    # The rough number of source files to build in each compiler pass.
    self._partition_size_hint = get_lang_specific_option('partition_size_hint')
    if self._partition_size_hint == -1:
      self._partition_size_hint = \
        context.config.getint(config_section, 'partition_size_hint', default=1000)

    # JVM options for running the compiler.
    self._jvm_options = context.config.getlist(config_section, 'jvm_args')

    # The ivy confs for which we're building.
    self._confs = context.config.getlist(config_section, 'confs')

    # Set up dep checking if needed.
    def munge_flag(flag):
      return None if flag == 'off' else flag
    check_missing_deps = munge_flag(get_lang_specific_option('missing_deps'))
    check_missing_direct_deps = munge_flag(get_lang_specific_option('missing_direct_deps'))
    check_unnecessary_deps = munge_flag(get_lang_specific_option('unnecessary_deps'))

    if check_missing_deps or check_missing_direct_deps or check_unnecessary_deps:
      # Must init it here, so it can set requirements on the context.
      self._dep_analyzer = JvmDependencyAnalyzer(self.context,
                                                 check_missing_deps,
                                                 check_missing_direct_deps,
                                                 check_unnecessary_deps)
    else:
      self._dep_analyzer = None

    self._class_to_jarfile = None  # Computed lazily as needed.

    self.context.products.require_data('exclusives_groups')
    self.setup_artifact_cache_from_config(config_section=config_section)

    # Sources (relative to buildroot) present in the last analysis that have since been deleted.
    # Generated lazily, so do not access directly. Call self._get_deleted_sources().
    self._lazy_deleted_sources = None

  def product_type(self):
    return 'classes'

  def can_dry_run(self):
    return True

  # TODO(benjy): Break this monstrosity up? Previous attempts to do so
  #              turned out to be more trouble than it was worth.
  def execute(self, targets):
    # TODO(benjy): Add a pre-execute phase for injecting deps into targets, so e.g.,
    # we can inject a dep on the scala runtime library and still have it ivy-resolve.

    relevant_targets = [t for t in targets if t.has_sources(self._file_suffix)]

    if not relevant_targets:
      return

    # Get the exclusives group for the targets to compile.
    # Group guarantees that they'll be a single exclusives key for them.
    egroups = self.context.products.get_data('exclusives_groups')
    group_id = egroups.get_group_key_for_target(relevant_targets[0])

    # Add resource dirs to the classpath for us and for downstream tasks.
    for conf in self._confs:
      egroups.update_compatible_classpaths(group_id, [(conf, self._resources_dir)])

    # Get the classpath generated by upstream JVM tasks (including previous calls to execute()).
    classpath = egroups.get_classpath_for_group(group_id)

    # Add any extra classpath elements.
    for conf in self._confs:
      for jar in self.extra_classpath_elements():
        classpath.insert(0, (conf, jar))

    # Target -> sources (relative to buildroot).
    sources_by_target = self._compute_sources_by_target(relevant_targets)

    # Invalidation check. Everything inside the with block must succeed for the
    # invalid targets to become valid.
    with self.invalidated(relevant_targets,
                          invalidate_dependents=True,
                          partition_size_hint=self._partition_size_hint) as invalidation_check:
      if invalidation_check.invalid_vts and not self.dry_run:
        # The analysis for invalid and deleted sources is no longer valid.
        invalid_targets = [vt.target for vt in invalidation_check.invalid_vts]
        invalid_sources_by_target = {}
        for tgt in invalid_targets:
          invalid_sources_by_target[tgt] = sources_by_target[tgt]
        invalid_sources = list(itertools.chain.from_iterable(invalid_sources_by_target.values()))
        deleted_sources = self._deleted_sources()

        # Work in a tmpdir so we don't stomp the main analysis files on error.
        # The tmpdir is cleaned up in a shutdown hook, because background work
        # may need to access files we create here even after this method returns.
        self._ensure_analysis_tmpdir()
        tmpdir = os.path.join(self._analysis_tmpdir, str(uuid.uuid4()))
        os.mkdir(tmpdir)
        valid_analysis_tmp = os.path.join(tmpdir, 'valid_analysis')
        newly_invalid_analysis_tmp = os.path.join(tmpdir, 'newly_invalid_analysis')
        invalid_analysis_tmp = os.path.join(tmpdir, 'invalid_analysis')
        if self._analysis_parser.is_nonempty_analysis(self._analysis_file):
          with self.context.new_workunit(name='prepare-analysis'):
            self._analysis_tools.split_to_paths(self._analysis_file,
              [(invalid_sources + deleted_sources, newly_invalid_analysis_tmp)], valid_analysis_tmp)
            if self._analysis_parser.is_nonempty_analysis(self._invalid_analysis_file):
              self._analysis_tools.merge_from_paths(
                [self._invalid_analysis_file, newly_invalid_analysis_tmp], invalid_analysis_tmp)
            else:
              invalid_analysis_tmp = newly_invalid_analysis_tmp

            # Now it's OK to overwrite the main analysis files with the new state.
            shutil.move(valid_analysis_tmp, self._analysis_file)
            shutil.move(invalid_analysis_tmp, self._invalid_analysis_file)

        # Register products for all the valid targets.
        # We register as we go, so dependency checking code can use this data.
        valid_targets = list(set(relevant_targets) - set(invalid_targets))
        self._register_products(valid_targets, sources_by_target, self._analysis_file)

        # Figure out the sources and analysis belonging to each partition.
        partitions = []  # Each element is a triple (vts, sources_by_target, analysis).
        for vts in invalidation_check.invalid_vts_partitioned:
          partition_tmpdir = os.path.join(tmpdir, Target.maybe_readable_identify(vts.targets))
          os.mkdir(partition_tmpdir)
          sources = list(itertools.chain.from_iterable(
            [invalid_sources_by_target.get(t, []) for t in vts.targets]))
          analysis_file = os.path.join(partition_tmpdir, 'analysis')
          partitions.append((vts, sources, analysis_file))

        # Split per-partition files out of the global invalid analysis.
        if self._analysis_parser.is_nonempty_analysis(self._invalid_analysis_file) and partitions:
          with self.context.new_workunit(name='partition-analysis'):
            splits = [(x[1], x[2]) for x in partitions]
            self._analysis_tools.split_to_paths(self._invalid_analysis_file, splits)

        # Now compile partitions one by one.
        for partition in partitions:
          (vts, sources, analysis_file) = partition
          cp_entries = [entry for conf, entry in classpath if conf in self._confs]
          self._process_target_partition(partition, cp_entries)
          # No exception was thrown, therefore the compile succeded and analysis_file is now valid.
          if os.path.exists(analysis_file):  # The compilation created an analysis.
            # Merge the newly-valid analysis with our global valid analysis.
            new_valid_analysis = analysis_file + '.valid.new'
            if self._analysis_parser.is_nonempty_analysis(self._analysis_file):
              with self.context.new_workunit(name='update-upstream-analysis'):
                self._analysis_tools.merge_from_paths([self._analysis_file, analysis_file], new_valid_analysis)
            else:  # We need to keep analysis_file around. Background tasks may need it.
              shutil.copy(analysis_file, new_valid_analysis)

            # Move the merged valid analysis to its proper location.
            # We do this before checking for missing dependencies, so that we can still
            # enjoy an incremental compile after fixing missing deps.
            shutil.move(new_valid_analysis, self._analysis_file)

            # Update the products with the latest classes. Must happen before the
            # missing dependencies check.
            self._register_products(vts.targets, sources_by_target, analysis_file)
            if self._dep_analyzer:
              # Check for missing dependencies.
              actual_deps = self._analysis_parser.parse_deps_from_path(analysis_file,
                  lambda: self._compute_classpath_elements_by_class(cp_entries))
              with self.context.new_workunit(name='find-missing-dependencies'):
                self._dep_analyzer.check(sources, actual_deps)

            # Kick off the background artifact cache write.
            if self.artifact_cache_writes_enabled():
              self._write_to_artifact_cache(analysis_file, vts, invalid_sources_by_target)

          if self._analysis_parser.is_nonempty_analysis(self._invalid_analysis_file):
            with self.context.new_workunit(name='trim-downstream-analysis'):
              # Trim out the newly-valid sources from our global invalid analysis.
              new_invalid_analysis = analysis_file + '.invalid.new'
              discarded_invalid_analysis = analysis_file + '.invalid.discard'
              self._analysis_tools.split_to_paths(self._invalid_analysis_file,
                [(sources, discarded_invalid_analysis)], new_invalid_analysis)
              shutil.move(new_invalid_analysis, self._invalid_analysis_file)

          # Now that all the analysis accounting is complete, and we have no missing deps,
          # we can safely mark the targets as valid.
          vts.update()
      else:
        # Nothing to build. Register products for all the targets in one go.
        self._register_products(relevant_targets, sources_by_target, self._analysis_file)

    # Update the classpath for downstream tasks.
    for conf in self._confs:
      egroups.update_compatible_classpaths(group_id, [(conf, self._classes_dir)])

    self.post_process(relevant_targets)

  def _process_target_partition(self, partition, classpath):
    """Needs invoking only on invalid targets.

    partition - a triple (vts, sources_by_target, analysis_file).
    classpath - a list of classpath entries.

    May be invoked concurrently on independent target sets.

    Postcondition: The individual targets in vts are up-to-date, as if each were
                   compiled individually.
    """
    (vts, sources, analysis_file) = partition

    if not sources:
      self.context.log.warn('Skipping %s compile for targets with no sources:\n  %s' % \
                            (self._language, vts.targets))
    else:
      # Do some reporting.
      self.context.log.info(
        'Compiling a partition containing ',
        items_to_report_element(sources, 'source'),
        ' in ',
        items_to_report_element([t.address.reference() for t in vts.targets], 'target'), '.')
      with self.context.new_workunit('compile'):
        # The compiler may delete classfiles, then later exit on a compilation error. Then if the
        # change triggering the error is reverted, we won't rebuild to restore the missing
        # classfiles. So we force-invalidate here, to be on the safe side.
        vts.force_invalidate()
        self.compile(self._args, classpath, sources, self._classes_dir, analysis_file)

  def check_artifact_cache(self, vts):
    # Special handling for scala analysis files. Class files are retrieved directly into their
    # final locations in the global classes dir.

    def post_process_cached_vts(cached_vts):
      # Merge the localized analysis with the global one (if any).
      analyses_to_merge = []
      for vt in cached_vts:
        for target in vt.targets:
          analysis_file = JvmCompile._analysis_for_target(self._analysis_tmpdir, target)
          portable_analysis_file = JvmCompile._portable_analysis_for_target(self._analysis_tmpdir, target)
          if os.path.exists(portable_analysis_file):
            self._analysis_tools.localize(portable_analysis_file, analysis_file)
          if os.path.exists(analysis_file):
            analyses_to_merge.append(analysis_file)

      if len(analyses_to_merge) > 0:
        if os.path.exists(self._analysis_file):
          analyses_to_merge.append(self._analysis_file)
        with contextutil.temporary_dir() as tmpdir:
          tmp_analysis = os.path.join(tmpdir, 'analysis')
          self._analysis_tools.merge_from_paths(analyses_to_merge, tmp_analysis)
          shutil.move(tmp_analysis, self._analysis_file)

    self._ensure_analysis_tmpdir()
    return Task.do_check_artifact_cache(self, vts, post_process_cached_vts=post_process_cached_vts)

  def _write_to_artifact_cache(self, analysis_file, vts, sources_by_target):
    vt_by_target = dict([(vt.target, vt) for vt in vts.versioned_targets])

    split_analysis_files = \
      [JvmCompile._analysis_for_target(self._analysis_tmpdir, t) for t in vts.targets]
    portable_split_analysis_files = \
      [JvmCompile._portable_analysis_for_target(self._analysis_tmpdir, t) for t in vts.targets]

    # Set up args for splitting the analysis into per-target files.
    splits = zip([sources_by_target.get(t, []) for t in vts.targets], split_analysis_files)
    splits_args_tuples = [(analysis_file, splits)]

    # Set up args for rebasing the splits.
    relativize_args_tuples = zip(split_analysis_files, portable_split_analysis_files)

    # Set up args for artifact cache updating.
    vts_artifactfiles_pairs = []
    classes_by_source = self._compute_classes_by_source(analysis_file)
    for target, sources in sources_by_target.items():
      artifacts = []
      for source in sources:
        artifacts.extend(classes_by_source.get(source, []))
      vt = vt_by_target.get(target)
      if vt is not None:
        # NOTE: analysis_file doesn't exist yet.
        vts_artifactfiles_pairs.append(
          (vt, artifacts + [JvmCompile._portable_analysis_for_target(self._analysis_tmpdir, target)]))

    update_artifact_cache_work = \
      self.get_update_artifact_cache_work(vts_artifactfiles_pairs)
    if update_artifact_cache_work:
      work_chain = [
        Work(self._analysis_tools.split_to_paths, splits_args_tuples, 'split'),
        Work(self._analysis_tools.relativize, relativize_args_tuples, 'relativize'),
        update_artifact_cache_work
      ]
      self.context.submit_background_work_chain(work_chain, parent_workunit_name='cache')

  def _compute_classes_by_source(self, analysis_file=None):
    """Compute src->classes.

    Srcs are relative to buildroot. Classes are absolute paths.
    """
    if analysis_file is None:
      analysis_file = self._analysis_file

    if not os.path.exists(analysis_file):
      return {}
    buildroot = get_buildroot()
    products = self._analysis_parser.parse_products_from_path(analysis_file)
    classes_by_src = {}
    for src, classes in products.items():
      relsrc = os.path.relpath(src, buildroot)
      classes_by_src[relsrc] = classes
    return classes_by_src

  def _deleted_sources(self):
    """Returns the list of sources present in the last analysis that have since been deleted.

    This is a global list. We have no way of associating them to individual targets.
    Paths are relative to buildroot.
    """
    # We compute the list lazily.
    if self._lazy_deleted_sources is None:
      with self.context.new_workunit('find-deleted-sources'):
        if os.path.exists(self._analysis_file):
          products = self._analysis_parser.parse_products_from_path(self._analysis_file)
          buildroot = get_buildroot()
          old_sources = products.keys()  # Absolute paths.
          self._lazy_deleted_sources = \
            [os.path.relpath(src, buildroot) for src in old_sources if not os.path.exists(src)]
        else:
          self._lazy_deleted_sources = []
    return self._lazy_deleted_sources

  def _compute_sources_by_target(self, targets):
    """Returns map target -> list of sources (relative to buildroot)."""
    def calculate_sources(target):
      sources = [s for s in target.sources_relative_to_buildroot() if s.endswith(self._file_suffix)]
      # TODO: Make this less hacky. Ideally target.java_sources will point to sources, not targets.
      if hasattr(target, 'java_sources') and target.java_sources:
        sources.extend(self._resolve_target_sources(target.java_sources, '.java'))
      return sources
    return dict([(t, calculate_sources(t)) for t in targets])

  def _resolve_target_sources(self, target_sources, extension=None, relative_to_target_base=False):
    """Given a list of pants targets, extract their sources as a list.

    Filters against the extension if given and optionally returns the paths relative to the target
    base.
    """
    resolved_sources = []
    for resolved in Target.resolve_all(target_sources):
      if hasattr(resolved, 'sources'):
        resolved_sources.extend(
          source if relative_to_target_base else os.path.join(resolved.target_base, source)
          for source in resolved.sources if not extension or source.endswith(extension)
        )
    return resolved_sources

  def _compute_classpath_elements_by_class(self, classpath):
    # Don't consider loose classes dirs in our classpath. Those will be considered
    # separately, by looking at products.
    def non_product(path):
      return not (path.startswith(self._pants_workdir) and os.path.isdir(path))
    classpath_jars = filter(non_product, classpath)
    if self._class_to_jarfile is None:
      self._class_to_jarfile = {}
      for jarpath in self.find_all_bootstrap_jars() + classpath_jars:
        # Per the classloading spec, a 'jar' in this context can also be a .zip file.
        if os.path.isfile(jarpath) and ((jarpath.endswith('.jar') or jarpath.endswith('.zip'))):
          with open_zip(jarpath, 'r') as jar:
            for cls in jar.namelist():
              # First jar with a given class wins, just like when classloading.
              if cls.endswith('.class') and not cls in self._class_to_jarfile:
                self._class_to_jarfile[cls] = jarpath
        elif os.path.isdir(jarpath):
          for dirpath, _, filenames in os.walk(jarpath, followlinks=True):
            for f in filter(lambda x: x.endswith('.class'), filenames):
              cls = os.path.relpath(os.path.join(dirpath, f), jarpath)
              if not cls in self._class_to_jarfile:
                self._class_to_jarfile[cls] = jarpath
    return self._class_to_jarfile

  def find_all_bootstrap_jars(self):
    def get_path(key):
      return self.context.java_sysprops.get(key, '').split(':')

    def find_jars_in_dirs(dirs):
      ret = []
      for d in dirs:
        if os.path.isdir(d):
          ret.extend(filter(lambda s: s.endswith('.jar'), os.listdir(d)))
      return ret

    # Note: assumes HotSpot, or some JVM that supports sun.boot.class.path.
    # TODO: Support other JVMs? Not clear if there's a standard way to do so.
    # May include loose classes dirs.
    boot_classpath = get_path('sun.boot.class.path')

    # Note that per the specs, overrides and extensions must be in jars.
    # Loose class files will not be found by the JVM.
    override_jars = find_jars_in_dirs(get_path('java.endorsed.dirs'))
    extension_jars = find_jars_in_dirs(get_path('java.ext.dirs'))

    # Note that this order matters: it reflects the classloading order.
    bootstrap_jars = filter(os.path.isfile, override_jars + boot_classpath + extension_jars)
    return bootstrap_jars  # Technically, may include loose class dirs from boot_classpath.

  @property
  def _analysis_tools(self):
    if self._lazy_analysis_tools is None:
      self._lazy_analysis_tools = self.create_analysis_tools()
    return self._lazy_analysis_tools

  @property
  def _analysis_parser(self):
    return self._analysis_tools.parser

  def _ensure_analysis_tmpdir(self):
    # Do this lazily, so we don't trigger creation of a worker pool unless we need it.
    if not os.path.exists(self._analysis_tmpdir):
      os.makedirs(self._analysis_tmpdir)
      self.context.background_worker_pool().add_shutdown_hook(lambda: safe_rmtree(self._analysis_tmpdir))

  def _register_products(self, targets, sources_by_target, analysis_file):
    # If no products actually needed, return quickly.
    required_data = ['classes_by_source', 'classes_by_target', 'resources_by_target']
    if not any(self.context.products.is_required_data(x) for x in required_data):
      return

    # TODO: Only compute what is actually needed?
    make_products = lambda: defaultdict(MultipleRootedProducts)
    computed_classes_by_source = self._compute_classes_by_source(analysis_file)
    classes_by_source = self.context.products.get_data('classes_by_source', make_products)
    classes_by_target = self.context.products.get_data('classes_by_target', make_products)
    resources_by_target = self.context.products.get_data('resources_by_target', make_products)

    for target in targets:
      target_products = classes_by_target[target]
      for source in sources_by_target[target]:  # Source is relative to buildroot.
        classes = computed_classes_by_source.get(source, [])  # Classes are absolute paths.
        target_products.add_abs_paths(self._classes_dir, classes)
        classes_by_source[source].add_abs_paths(self._classes_dir, classes)
      if self.context.products.is_required_data('resources_by_target'):
        target_resources = resources_by_target[target]
        for root, abs_paths in self.extra_products(target):
          target_resources.add_abs_paths(root, abs_paths)<|MERGE_RESOLUTION|>--- conflicted
+++ resolved
@@ -1,12 +1,9 @@
-<<<<<<< HEAD
-=======
-from collections import defaultdict
-import os
->>>>>>> 0fea6bf8
 import itertools
 import os
 import shutil
 import uuid
+
+from collections import defaultdict
 
 from twitter.common import contextutil
 from twitter.common.contextutil import open_zip
@@ -492,8 +489,8 @@
           products = self._analysis_parser.parse_products_from_path(self._analysis_file)
           buildroot = get_buildroot()
           old_sources = products.keys()  # Absolute paths.
-          self._lazy_deleted_sources = \
-            [os.path.relpath(src, buildroot) for src in old_sources if not os.path.exists(src)]
+          self._lazy_deleted_sources = [os.path.relpath(src, buildroot) for src in old_sources
+                                        if not os.path.exists(src)]
         else:
           self._lazy_deleted_sources = []
     return self._lazy_deleted_sources
