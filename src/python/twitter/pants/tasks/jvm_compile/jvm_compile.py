
import os
import itertools
import shutil
import uuid

from collections import defaultdict

from twitter.common import contextutil
from twitter.common.contextutil import open_zip
from twitter.common.dirutil import safe_rmtree, safe_mkdir
from twitter.pants import get_buildroot, Task
from twitter.pants.base.target import Target
from twitter.pants.base.worker_pool import Work
<<<<<<< HEAD
from twitter.pants.goal.products import RootedProducts, MultipleRootedProducts
=======
from twitter.pants.goal.products import MultipleRootedProducts
>>>>>>> 0df5ddaa
from twitter.pants.reporting.reporting_utils import items_to_report_element
from twitter.pants.tasks.jvm_compile.jvm_dependency_analyzer import JvmDependencyAnalyzer
from twitter.pants.tasks.nailgun_task import NailgunTask


class JvmCompile(NailgunTask):
  """A common framework for JVM compilation.

  To subclass for a specific JVM language, implement the static values and methods
  mentioned below under "Subclasses must implement".
  """

  @staticmethod
  def setup_parser(subcls, option_group, args, mkflag):
    NailgunTask.setup_parser(option_group, args, mkflag)

    option_group.add_option(mkflag('warnings'), mkflag('warnings', negate=True),
                            dest=subcls._language+'_compile_warnings',
                            default=True,
                            action='callback',
                            callback=mkflag.set_bool,
                            help='[%default] Compile with all configured warnings enabled.')

    option_group.add_option(mkflag('partition-size-hint'),
                            dest=subcls._language+'_partition_size_hint',
                            action='store',
                            type='int',
                            default=-1,
                            help='Roughly how many source files to attempt to compile together. Set to a large number '
                                 'to compile all sources together. Set this to 0 to compile target-by-target. '
                                 'Default is set in pants.ini.')

    option_group.add_option(mkflag('missing-deps'),
                            dest=subcls._language+'_missing_deps',
                            choices=['off', 'warn', 'fatal'],
                            default='warn',
                            help='[%default] One of off, warn, fatal. '
                                 'Check for missing dependencies in ' +  subcls._language + 'code. '
                                 'Reports actual dependencies A -> B where there is no '
                                 'transitive BUILD file dependency path from A to B.'
                                 'If fatal, missing deps are treated as a build error.')

    option_group.add_option(mkflag('missing-direct-deps'),
                            dest=subcls._language+'_missing_direct_deps',
                            choices=['off', 'warn', 'fatal'],
                            default='off',
                            help='[%default] One of off, warn, fatal. '
                                 'Check for missing direct dependencies in ' + subcls._language + ' code. '
                                 'Reports actual dependencies A -> B where there is no direct '
                                 'BUILD file dependency path from A to B. '
                                 'This is a very strict check, as in practice it is common to rely on '
                                 'transitive, non-direct dependencies, e.g., due to type inference or when '
                                 'the main target in a BUILD file is modified to depend on other targets in '
                                 'the same BUILD file as an implementation detail. It may still be useful '
                                 'to set it to fatal temorarily, to detect these.')

    option_group.add_option(mkflag('unnecessary-deps'),
                            dest=subcls._language+'_unnecessary_deps',
                            choices=['off', 'warn', 'fatal'],
                            default='off',
                            help='[%default] One of off, warn, fatal. '
                                 'Check for declared dependencies in ' +  subcls._language + ' code '
                                 'that are not needed. This is a very strict check. For example, '
                                 'generated code will often legitimately have BUILD dependencies that '
                                 'are unused in practice.')


  # Subclasses must implement.
  # --------------------------

  _language = None
  _file_suffix = None
  _config_section = None

  def create_analysis_tools(self):
    """Returns an AnalysisTools implementation.

    Subclasses must implement.
    """
    raise NotImplementedError()

  def compile(self, args, classpath, sources, classes_output_dir, analysis_file):
    """Invoke the compiler.

    Must raise TaskError on compile failure.

    Subclasses must implement."""
    raise NotImplementedError()


  # Subclasses may override.
  # ------------------------

  def extra_classpath_elements(self):
    """Extra classpath elements common to all compiler invocations.

    E.g., jars for compiler plugins.
    """
    return []

  def extra_products(self, target):
    """Any extra, out-of-band products created for a target.

    E.g., targets that produce scala compiler plugins produce an info file.
    Returns a list of pairs (root, [absolute paths of files under root]).
    """
    return []

  def post_process(self, relevant_targets):
    """Any extra post-execute work."""
    pass


  # Common code.
  # ------------

  @staticmethod
  def _analysis_for_target(analysis_dir, target):
    return os.path.join(analysis_dir, target.id + '.analysis')

  @staticmethod
  def _portable_analysis_for_target(analysis_dir, target):
    return JvmCompile._analysis_for_target(analysis_dir, target) + '.portable'

  def __init__(self, context, minimum_version=None, jdk=False):
    # TODO(John Sirois): XXX plumb minimum_version via config or flags
    super(JvmCompile, self).__init__(context, minimum_version=minimum_version, jdk=jdk)
    concrete_class = type(self)
    config_section = concrete_class._config_section

    def get_lang_specific_option(opt):
      full_opt_name = self._language + '_' + opt
      return getattr(context.options, full_opt_name, None)

    # Global workdir.
    self._pants_workdir = context.config.getdefault('pants_workdir')

    # Various working directories.
    workdir = context.config.get(config_section, 'workdir')
    self._classes_dir = os.path.join(workdir, 'classes')
    self._resources_dir = os.path.join(workdir, 'resources')
    self._analysis_dir = os.path.join(workdir, 'analysis')

    safe_mkdir(self._classes_dir)
    safe_mkdir(self._analysis_dir)

    self._analysis_file = os.path.join(self._analysis_dir, 'global_analysis.valid')
    self._invalid_analysis_file = os.path.join(self._analysis_dir, 'global_analysis.invalid')

    # A temporary, but well-known, dir in which to munge analysis/dependency files in before caching.
    # It must be well-known so we know where to find the files when we retrieve them from the cache.
    self._analysis_tmpdir = os.path.join(self._analysis_dir, 'artifact_cache_tmpdir')

    # We can't create analysis tools until after construction.
    self._lazy_analysis_tools = None

    # Compiler options.
    self._args = context.config.getlist(config_section, 'args')
    if get_lang_specific_option('compile_warnings'):
      self._args.extend(context.config.getlist(config_section, 'warning_args'))
    else:
      self._args.extend(context.config.getlist(config_section, 'no_warning_args'))

    # The rough number of source files to build in each compiler pass.
    self._partition_size_hint = get_lang_specific_option('partition_size_hint')
    if self._partition_size_hint == -1:
      self._partition_size_hint = \
        context.config.getint(config_section, 'partition_size_hint', default=1000)

    # JVM options for running the compiler.
    self._jvm_options = context.config.getlist(config_section, 'jvm_args')

    # The ivy confs for which we're building.
    self._confs = context.config.getlist(config_section, 'confs')

    # Set up dep checking if needed.
    def munge_flag(flag):
      return None if flag == 'off' else flag
    check_missing_deps = munge_flag(get_lang_specific_option('missing_deps'))
    check_missing_direct_deps = munge_flag(get_lang_specific_option('missing_direct_deps'))
    check_unnecessary_deps = munge_flag(get_lang_specific_option('unnecessary_deps'))

    if check_missing_deps or check_missing_direct_deps or check_unnecessary_deps:
      # Must init it here, so it can set requirements on the context.
      self._dep_analyzer = JvmDependencyAnalyzer(self.context,
                                                 check_missing_deps,
                                                 check_missing_direct_deps,
                                                 check_unnecessary_deps)
    else:
      self._dep_analyzer = None

    self._class_to_jarfile = None  # Computed lazily as needed.

    self.context.products.require_data('exclusives_groups')
    self.setup_artifact_cache_from_config(config_section=config_section)

    # Sources (relative to buildroot) present in the last analysis that have since been deleted.
    # Generated lazily, so do not access directly. Call self._get_deleted_sources().
    self._lazy_deleted_sources = None

  def product_type(self):
    return 'classes'

  def can_dry_run(self):
    return True

  # TODO(benjy): Break this monstrosity up? Previous attempts to do so
  #              turned out to be more trouble than it was worth.
  def execute(self, targets):
    # TODO(benjy): Add a pre-execute phase for injecting deps into targets, so e.g.,
    # we can inject a dep on the scala runtime library and still have it ivy-resolve.

    relevant_targets = [t for t in targets if t.has_sources(self._file_suffix)]

    if not relevant_targets:
      return

    # Get the exclusives group for the targets to compile.
    # Group guarantees that they'll be a single exclusives key for them.
    egroups = self.context.products.get_data('exclusives_groups')
    group_id = egroups.get_group_key_for_target(relevant_targets[0])

    # Add resource dirs to the classpath for us and for downstream tasks.
    for conf in self._confs:
      egroups.update_compatible_classpaths(group_id, [(conf, self._resources_dir)])

    # Get the classpath generated by upstream JVM tasks (including previous calls to execute()).
    classpath = egroups.get_classpath_for_group(group_id)

    # Add any extra classpath elements.
    for conf in self._confs:
      for jar in self.extra_classpath_elements():
        classpath.insert(0, (conf, jar))

    # Target -> sources (relative to buildroot).
    sources_by_target = self._compute_sources_by_target(relevant_targets)

    # Invalidation check. Everything inside the with block must succeed for the
    # invalid targets to become valid.
    with self.invalidated(relevant_targets,
                          invalidate_dependents=True,
                          partition_size_hint=self._partition_size_hint) as invalidation_check:
      if invalidation_check.invalid_vts and not self.dry_run:
        # The analysis for invalid and deleted sources is no longer valid.
        invalid_targets = [vt.target for vt in invalidation_check.invalid_vts]
        invalid_sources_by_target = {}
        for tgt in invalid_targets:
          invalid_sources_by_target[tgt] = sources_by_target[tgt]
        invalid_sources = list(itertools.chain.from_iterable(invalid_sources_by_target.values()))
        deleted_sources = self._deleted_sources()

        # Work in a tmpdir so we don't stomp the main analysis files on error.
        # The tmpdir is cleaned up in a shutdown hook, because background work
        # may need to access files we create here even after this method returns.
        self._ensure_analysis_tmpdir()
        tmpdir = os.path.join(self._analysis_tmpdir, str(uuid.uuid4()))
        os.mkdir(tmpdir)
        valid_analysis_tmp = os.path.join(tmpdir, 'valid_analysis')
        newly_invalid_analysis_tmp = os.path.join(tmpdir, 'newly_invalid_analysis')
        invalid_analysis_tmp = os.path.join(tmpdir, 'invalid_analysis')
        if self._analysis_parser.is_nonempty_analysis(self._analysis_file):
          with self.context.new_workunit(name='prepare-analysis'):
            self._analysis_tools.split_to_paths(self._analysis_file,
              [(invalid_sources + deleted_sources, newly_invalid_analysis_tmp)], valid_analysis_tmp)
            if self._analysis_parser.is_nonempty_analysis(self._invalid_analysis_file):
              self._analysis_tools.merge_from_paths(
                [self._invalid_analysis_file, newly_invalid_analysis_tmp], invalid_analysis_tmp)
            else:
              invalid_analysis_tmp = newly_invalid_analysis_tmp

            # Now it's OK to overwrite the main analysis files with the new state.
            shutil.move(valid_analysis_tmp, self._analysis_file)
            shutil.move(invalid_analysis_tmp, self._invalid_analysis_file)

        # Register products for all the valid targets.
        # We register as we go, so dependency checking code can use this data.
        valid_targets = list(set(relevant_targets) - set(invalid_targets))
        self._register_products(valid_targets, sources_by_target, self._analysis_file)

        # Figure out the sources and analysis belonging to each partition.
        partitions = []  # Each element is a triple (vts, sources_by_target, analysis).
        for vts in invalidation_check.invalid_vts_partitioned:
          partition_tmpdir = os.path.join(tmpdir, Target.maybe_readable_identify(vts.targets))
          os.mkdir(partition_tmpdir)
          sources = list(itertools.chain.from_iterable(
            [invalid_sources_by_target.get(t, []) for t in vts.targets]))
          analysis_file = os.path.join(partition_tmpdir, 'analysis')
          partitions.append((vts, sources, analysis_file))

        # Split per-partition files out of the global invalid analysis.
        if self._analysis_parser.is_nonempty_analysis(self._invalid_analysis_file) and partitions:
          with self.context.new_workunit(name='partition-analysis'):
            splits = [(x[1], x[2]) for x in partitions]
            self._analysis_tools.split_to_paths(self._invalid_analysis_file, splits)

        # Now compile partitions one by one.
        for partition in partitions:
          (vts, sources, analysis_file) = partition
          cp_entries = [entry for conf, entry in classpath if conf in self._confs]
          self._process_target_partition(partition, cp_entries)
          # No exception was thrown, therefore the compile succeded and analysis_file is now valid.
          if os.path.exists(analysis_file):  # The compilation created an analysis.
            # Merge the newly-valid analysis with our global valid analysis.
            new_valid_analysis = analysis_file + '.valid.new'
            if self._analysis_parser.is_nonempty_analysis(self._analysis_file):
              with self.context.new_workunit(name='update-upstream-analysis'):
                self._analysis_tools.merge_from_paths([self._analysis_file, analysis_file], new_valid_analysis)
            else:  # We need to keep analysis_file around. Background tasks may need it.
              shutil.copy(analysis_file, new_valid_analysis)

            # Move the merged valid analysis to its proper location.
            # We do this before checking for missing dependencies, so that we can still
            # enjoy an incremental compile after fixing missing deps.
            shutil.move(new_valid_analysis, self._analysis_file)

            # Update the products with the latest classes. Must happen before the
            # missing dependencies check.
            self._register_products(vts.targets, sources_by_target, analysis_file)
            if self._dep_analyzer:
              # Check for missing dependencies.
              actual_deps = self._analysis_parser.parse_deps_from_path(analysis_file,
                  lambda: self._compute_classpath_elements_by_class(cp_entries))
              with self.context.new_workunit(name='find-missing-dependencies'):
                self._dep_analyzer.check(sources, actual_deps)

            # Kick off the background artifact cache write.
            if self.artifact_cache_writes_enabled():
              self._write_to_artifact_cache(analysis_file, vts, invalid_sources_by_target)

          if self._analysis_parser.is_nonempty_analysis(self._invalid_analysis_file):
            with self.context.new_workunit(name='trim-downstream-analysis'):
              # Trim out the newly-valid sources from our global invalid analysis.
              new_invalid_analysis = analysis_file + '.invalid.new'
              discarded_invalid_analysis = analysis_file + '.invalid.discard'
              self._analysis_tools.split_to_paths(self._invalid_analysis_file,
                [(sources, discarded_invalid_analysis)], new_invalid_analysis)
              shutil.move(new_invalid_analysis, self._invalid_analysis_file)

          # Now that all the analysis accounting is complete, and we have no missing deps,
          # we can safely mark the targets as valid.
          vts.update()
      else:
        # Nothing to build. Register products for all the targets in one go.
        self._register_products(relevant_targets, sources_by_target, self._analysis_file)

    # Update the classpath for downstream tasks.
    for conf in self._confs:
      egroups.update_compatible_classpaths(group_id, [(conf, self._classes_dir)])

    self.post_process(relevant_targets)

  def _process_target_partition(self, partition, classpath):
    """Needs invoking only on invalid targets.

    partition - a triple (vts, sources_by_target, analysis_file).
    classpath - a list of classpath entries.

    May be invoked concurrently on independent target sets.

    Postcondition: The individual targets in vts are up-to-date, as if each were
                   compiled individually.
    """
    (vts, sources, analysis_file) = partition

    if not sources:
      self.context.log.warn('Skipping %s compile for targets with no sources:\n  %s' % \
                            (self._language, vts.targets))
    else:
      # Do some reporting.
      self.context.log.info(
        'Compiling a partition containing ',
        items_to_report_element(sources, 'source'),
        ' in ',
        items_to_report_element([t.address.reference() for t in vts.targets], 'target'), '.')
      with self.context.new_workunit('compile'):
        # The compiler may delete classfiles, then later exit on a compilation error. Then if the
        # change triggering the error is reverted, we won't rebuild to restore the missing
        # classfiles. So we force-invalidate here, to be on the safe side.
        vts.force_invalidate()
        self.compile(self._args, classpath, sources, self._classes_dir, analysis_file)

  def check_artifact_cache(self, vts):
    # Special handling for scala analysis files. Class files are retrieved directly into their
    # final locations in the global classes dir.

    def post_process_cached_vts(cached_vts):
      # Merge the localized analysis with the global one (if any).
      analyses_to_merge = []
      for vt in cached_vts:
        for target in vt.targets:
          analysis_file = JvmCompile._analysis_for_target(self._analysis_tmpdir, target)
          portable_analysis_file = JvmCompile._portable_analysis_for_target(self._analysis_tmpdir, target)
          if os.path.exists(portable_analysis_file):
            self._analysis_tools.localize(portable_analysis_file, analysis_file)
          if os.path.exists(analysis_file):
            analyses_to_merge.append(analysis_file)

      if len(analyses_to_merge) > 0:
        if os.path.exists(self._analysis_file):
          analyses_to_merge.append(self._analysis_file)
        with contextutil.temporary_dir() as tmpdir:
          tmp_analysis = os.path.join(tmpdir, 'analysis')
          self._analysis_tools.merge_from_paths(analyses_to_merge, tmp_analysis)
          shutil.move(tmp_analysis, self._analysis_file)

    self._ensure_analysis_tmpdir()
    return Task.do_check_artifact_cache(self, vts, post_process_cached_vts=post_process_cached_vts)

  def _write_to_artifact_cache(self, analysis_file, vts, sources_by_target):
    vt_by_target = dict([(vt.target, vt) for vt in vts.versioned_targets])

    split_analysis_files = \
      [JvmCompile._analysis_for_target(self._analysis_tmpdir, t) for t in vts.targets]
    portable_split_analysis_files = \
      [JvmCompile._portable_analysis_for_target(self._analysis_tmpdir, t) for t in vts.targets]

    # Set up args for splitting the analysis into per-target files.
    splits = zip([sources_by_target.get(t, []) for t in vts.targets], split_analysis_files)
    splits_args_tuples = [(analysis_file, splits)]

    # Set up args for rebasing the splits.
    relativize_args_tuples = zip(split_analysis_files, portable_split_analysis_files)

    # Set up args for artifact cache updating.
    vts_artifactfiles_pairs = []
    classes_by_source = self._compute_classes_by_source(analysis_file)
    for target, sources in sources_by_target.items():
      artifacts = []
      for source in sources:
        artifacts.extend(classes_by_source.get(source, []))
      vt = vt_by_target.get(target)
      if vt is not None:
        # NOTE: analysis_file doesn't exist yet.
        vts_artifactfiles_pairs.append(
          (vt, artifacts + [JvmCompile._portable_analysis_for_target(self._analysis_tmpdir, target)]))

    update_artifact_cache_work = \
      self.get_update_artifact_cache_work(vts_artifactfiles_pairs)
    if update_artifact_cache_work:
      work_chain = [
        Work(self._analysis_tools.split_to_paths, splits_args_tuples, 'split'),
        Work(self._analysis_tools.relativize, relativize_args_tuples, 'relativize'),
        update_artifact_cache_work
      ]
      self.context.submit_background_work_chain(work_chain, parent_workunit_name='cache')

  def _compute_classes_by_source(self, analysis_file=None):
    """Compute src->classes.

    Srcs are relative to buildroot. Classes are absolute paths.
    """
    if analysis_file is None:
      analysis_file = self._analysis_file

    if not os.path.exists(analysis_file):
      return {}
    buildroot = get_buildroot()
    products = self._analysis_parser.parse_products_from_path(analysis_file)
    classes_by_src = {}
    for src, classes in products.items():
      relsrc = os.path.relpath(src, buildroot)
      classes_by_src[relsrc] = classes
    return classes_by_src

  def _deleted_sources(self):
    """Returns the list of sources present in the last analysis that have since been deleted.

    This is a global list. We have no way of associating them to individual targets.
    Paths are relative to buildroot.
    """
    # We compute the list lazily.
    if self._lazy_deleted_sources is None:
      with self.context.new_workunit('find-deleted-sources'):
        if os.path.exists(self._analysis_file):
          products = self._analysis_parser.parse_products_from_path(self._analysis_file)
          buildroot = get_buildroot()
          old_sources = products.keys()  # Absolute paths.
<<<<<<< HEAD
          self._lazy_deleted_sources = [os.path.relpath(src, buildroot) for src in old_sources
                                        if not os.path.exists(src)]
=======
          self._lazy_deleted_sources = \
            [os.path.relpath(src, buildroot) for src in old_sources if not os.path.exists(src)]
>>>>>>> 0df5ddaa
        else:
          self._lazy_deleted_sources = []
    return self._lazy_deleted_sources

  def _compute_sources_by_target(self, targets):
    """Returns map target -> list of sources (relative to buildroot)."""
    def calculate_sources(target):
      sources = [s for s in target.sources_relative_to_buildroot() if s.endswith(self._file_suffix)]
      # TODO: Make this less hacky. Ideally target.java_sources will point to sources, not targets.
      if hasattr(target, 'java_sources') and target.java_sources:
        sources.extend(self._resolve_target_sources(target.java_sources, '.java'))
      return sources
    return dict([(t, calculate_sources(t)) for t in targets])

  def _resolve_target_sources(self, target_sources, extension=None, relative_to_target_base=False):
    """Given a list of pants targets, extract their sources as a list.

    Filters against the extension if given and optionally returns the paths relative to the target
    base.
    """
    resolved_sources = []
    for resolved in Target.resolve_all(target_sources):
      if hasattr(resolved, 'sources'):
        resolved_sources.extend(
          source if relative_to_target_base else os.path.join(resolved.target_base, source)
          for source in resolved.sources if not extension or source.endswith(extension)
        )
    return resolved_sources

  def _compute_classpath_elements_by_class(self, classpath):
    # Don't consider loose classes dirs in our classpath. Those will be considered
    # separately, by looking at products.
    def non_product(path):
      return not (path.startswith(self._pants_workdir) and os.path.isdir(path))
    classpath_jars = filter(non_product, classpath)
    if self._class_to_jarfile is None:
      self._class_to_jarfile = {}
      for jarpath in self.find_all_bootstrap_jars() + classpath_jars:
        # Per the classloading spec, a 'jar' in this context can also be a .zip file.
        if os.path.isfile(jarpath) and ((jarpath.endswith('.jar') or jarpath.endswith('.zip'))):
          with open_zip(jarpath, 'r') as jar:
            for cls in jar.namelist():
              # First jar with a given class wins, just like when classloading.
              if cls.endswith('.class') and not cls in self._class_to_jarfile:
                self._class_to_jarfile[cls] = jarpath
        elif os.path.isdir(jarpath):
          for dirpath, _, filenames in os.walk(jarpath, followlinks=True):
            for f in filter(lambda x: x.endswith('.class'), filenames):
              cls = os.path.relpath(os.path.join(dirpath, f), jarpath)
              if not cls in self._class_to_jarfile:
                self._class_to_jarfile[cls] = jarpath
    return self._class_to_jarfile

  def find_all_bootstrap_jars(self):
    def get_path(key):
      return self.context.java_sysprops.get(key, '').split(':')

    def find_jars_in_dirs(dirs):
      ret = []
      for d in dirs:
        if os.path.isdir(d):
          ret.extend(filter(lambda s: s.endswith('.jar'), os.listdir(d)))
      return ret

    # Note: assumes HotSpot, or some JVM that supports sun.boot.class.path.
    # TODO: Support other JVMs? Not clear if there's a standard way to do so.
    # May include loose classes dirs.
    boot_classpath = get_path('sun.boot.class.path')

    # Note that per the specs, overrides and extensions must be in jars.
    # Loose class files will not be found by the JVM.
    override_jars = find_jars_in_dirs(get_path('java.endorsed.dirs'))
    extension_jars = find_jars_in_dirs(get_path('java.ext.dirs'))

    # Note that this order matters: it reflects the classloading order.
    bootstrap_jars = filter(os.path.isfile, override_jars + boot_classpath + extension_jars)
    return bootstrap_jars  # Technically, may include loose class dirs from boot_classpath.

  @property
  def _analysis_tools(self):
    if self._lazy_analysis_tools is None:
      self._lazy_analysis_tools = self.create_analysis_tools()
    return self._lazy_analysis_tools

  @property
  def _analysis_parser(self):
    return self._analysis_tools.parser

  def _ensure_analysis_tmpdir(self):
    # Do this lazily, so we don't trigger creation of a worker pool unless we need it.
    if not os.path.exists(self._analysis_tmpdir):
      os.makedirs(self._analysis_tmpdir)
      self.context.background_worker_pool().add_shutdown_hook(lambda: safe_rmtree(self._analysis_tmpdir))

  def _register_products(self, targets, sources_by_target, analysis_file):
    # If no products actually needed, return quickly.
    required_data = ['classes_by_source', 'classes_by_target', 'resources_by_target']
    if not any(self.context.products.is_required_data(x) for x in required_data):
      return

    # TODO: Only compute what is actually needed?
    make_products = lambda: defaultdict(MultipleRootedProducts)
    computed_classes_by_source = self._compute_classes_by_source(analysis_file)
    classes_by_source = self.context.products.get_data('classes_by_source', make_products)
    classes_by_target = self.context.products.get_data('classes_by_target', make_products)
    resources_by_target = self.context.products.get_data('resources_by_target', make_products)

    for target in targets:
      target_products = classes_by_target[target]
      for source in sources_by_target[target]:  # Source is relative to buildroot.
        classes = computed_classes_by_source.get(source, [])  # Classes are absolute paths.
        target_products.add_abs_paths(self._classes_dir, classes)
        classes_by_source[source].add_abs_paths(self._classes_dir, classes)
      if self.context.products.is_required_data('resources_by_target'):
        target_resources = resources_by_target[target]
        for root, abs_paths in self.extra_products(target):
          target_resources.add_abs_paths(root, abs_paths)<|MERGE_RESOLUTION|>--- conflicted
+++ resolved
@@ -1,6 +1,5 @@
-
+import itertools
 import os
-import itertools
 import shutil
 import uuid
 
@@ -12,11 +11,7 @@
 from twitter.pants import get_buildroot, Task
 from twitter.pants.base.target import Target
 from twitter.pants.base.worker_pool import Work
-<<<<<<< HEAD
-from twitter.pants.goal.products import RootedProducts, MultipleRootedProducts
-=======
 from twitter.pants.goal.products import MultipleRootedProducts
->>>>>>> 0df5ddaa
 from twitter.pants.reporting.reporting_utils import items_to_report_element
 from twitter.pants.tasks.jvm_compile.jvm_dependency_analyzer import JvmDependencyAnalyzer
 from twitter.pants.tasks.nailgun_task import NailgunTask
@@ -494,13 +489,8 @@
           products = self._analysis_parser.parse_products_from_path(self._analysis_file)
           buildroot = get_buildroot()
           old_sources = products.keys()  # Absolute paths.
-<<<<<<< HEAD
           self._lazy_deleted_sources = [os.path.relpath(src, buildroot) for src in old_sources
                                         if not os.path.exists(src)]
-=======
-          self._lazy_deleted_sources = \
-            [os.path.relpath(src, buildroot) for src in old_sources if not os.path.exists(src)]
->>>>>>> 0df5ddaa
         else:
           self._lazy_deleted_sources = []
     return self._lazy_deleted_sources
