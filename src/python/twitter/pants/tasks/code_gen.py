# ==================================================================================================
# Copyright 2012 Twitter, Inc.
# --------------------------------------------------------------------------------------------------
# Licensed under the Apache License, Version 2.0 (the "License");
# you may not use this work except in compliance with the License.
# You may obtain a copy of the License in the LICENSE file, or at:
#
#  http://www.apache.org/licenses/LICENSE-2.0
#
# Unless required by applicable law or agreed to in writing, software
# distributed under the License is distributed on an "AS IS" BASIS,
# WITHOUT WARRANTIES OR CONDITIONS OF ANY KIND, either express or implied.
# See the License for the specific language governing permissions and
# limitations under the License.
# ==================================================================================================

from collections import defaultdict

from twitter.pants.base.build_environment import get_buildroot
from twitter.pants.tasks import Task


class CodeGen(Task):
  """Encapsulates the common machinery for codegen targets that support multiple output languages.

  This Task will only invoke code generation for changed targets and for the set of languages
  in the active context that require codegen unless forced.
  """

  def is_gentarget(self, target):
    """Subclass must return True if it handles generating for the target."""
    raise NotImplementedError

  def is_forced(self, lang):
    """Subclass may return True to force code generation for the given language."""
    return False

  def genlangs(self):
    """Subclass must use this to identify the targets consuming each language it generates for.

    Return value is a dict mapping supported generation target language names
    to a predicate that can select targets consuming that language.
    """
    raise NotImplementedError

  def prepare_gen(self, targets):
    """
      Subclasses should override if they need to prepare for potential upcoming calls to genlang.

      Note that this does not mean genlang will necessarily be called.
    """
    pass

  def genlang(self, lang, targets):
    """Subclass must override and generate code in :lang for the given targets.

    May return a list of pairs (target, files) where files is a list of files
    to be cached against the target.
    """
    raise NotImplementedError

  def createtarget(self, lang, gentarget, dependees):
    """Subclass must override and create a synthetic target.

     The target must contain the sources generated for the given gentarget.
    """
    raise NotImplementedError

  def getdependencies(self, gentarget):
    # TODO(John Sirois): fix python/jvm dependencies handling to be uniform
    if hasattr(gentarget, 'internal_dependencies'):
      return gentarget.internal_dependencies
    else:
      return gentarget.dependencies

  def updatedependencies(self, target, dependency):
    if hasattr(target, 'update_dependencies'):
      target.update_dependencies([dependency])
    else:
      target.dependencies.add(dependency)

  def execute(self, targets):
    gentargets = [t for t in targets if self.is_gentarget(t)]
    capabilities = self.genlangs() # lang_name => predicate
    gentargets_by_dependee = self.context.dependents(
      on_predicate=self.is_gentarget,
      from_predicate=lambda t: not self.is_gentarget(t)
    )
    dependees_by_gentarget = defaultdict(set)
    for dependee, tgts in gentargets_by_dependee.items():
      for gentarget in tgts:
        dependees_by_gentarget[gentarget].add(dependee)

    def find_gentargets(predicate):
      tgts = set()
      for dependee in gentargets_by_dependee.keys():
        if predicate(dependee):
          for tgt in gentargets_by_dependee.pop(dependee):
            tgt.walk(tgts.add, self.is_gentarget)
      return tgts.intersection(set(gentargets))

    gentargets_bylang = {}
    for lang, predicate in capabilities.items():
      gentargets_bylang[lang] = gentargets if self.is_forced(lang) else find_gentargets(predicate)
    if gentargets_by_dependee:
      self.context.log.warn('Left with unexpected unconsumed gen targets:\n\t%s' % '\n\t'.join(
        '%s -> %s' % (dependee, gentargets)
        for dependee, gentargets in gentargets_by_dependee.items()
      ))

<<<<<<< HEAD
    if gentargets:
      self.prepare_gen(gentargets)
      with self.invalidated(gentargets, invalidate_dependents=True) as invalidation_check:
        for vts in invalidation_check.invalid_vts_partitioned:
          invalid_targets = set(vts.targets)
          for lang, tgts in gentargets_bylang.items():
            invalid_lang_tgts = invalid_targets.intersection(tgts)
            if invalid_lang_tgts:
              self.genlang(lang, invalid_lang_tgts)

      # Link synthetic targets for all in-play gen targets.
      invalid_vts_by_target = dict([(vt.target, vt) for vt in invalidation_check.invalid_vts])
      vts_artifactfiles_pairs = []
      write_to_artifact_cache = self.artifact_cache_writes_enabled() if invalid_vts_by_target else False
      for lang, tgts in gentargets_bylang.items():
        if tgts:
          langtarget_by_gentarget = {}
          for target in tgts:
            syn_target = self.createtarget(
              lang,
              target,
              dependees_by_gentarget.get(target, [])
            )
            syn_target.derived_from = target
            syn_target.add_labels('synthetic')
            if write_to_artifact_cache and target in invalid_vts_by_target:
              vts_artifactfiles_pairs.append((invalid_vts_by_target[target],
                                              syn_target.sources_relative_to_buildroot()))
            langtarget_by_gentarget[target] = syn_target
          genmap = self.context.products.get(lang)
          for gentarget, langtarget in langtarget_by_gentarget.items():
            genmap.add(gentarget, get_buildroot(), [langtarget])
            # Transfer dependencies from gentarget to its synthetic counterpart.
            for dep in self.getdependencies(gentarget):
              if self.is_gentarget(dep):  # Translate the dep to its synthetic counterpart.
                self.updatedependencies(langtarget, langtarget_by_gentarget[dep])
              else:  # Depend directly on the dep.
                self.updatedependencies(langtarget, dep)
      if write_to_artifact_cache:
        self.update_artifact_cache(vts_artifactfiles_pairs)
=======
    with self.invalidated(gentargets, invalidate_dependents=True) as invalidation_check:
      for vts in invalidation_check.invalid_vts_partitioned:
        invalid_targets = set(vts.targets)
        for lang, tgts in gentargets_bylang.items():
          invalid_lang_tgts = invalid_targets.intersection(tgts)
          if invalid_lang_tgts:
            self.genlang(lang, invalid_lang_tgts)

    # Link synthetic targets for all in-play gen targets.
    invalid_vts_by_target = dict([(vt.target, vt) for vt in invalidation_check.invalid_vts])
    vts_artifactfiles_pairs = []
    write_to_artifact_cache = self.artifact_cache_writes_enabled() if invalid_vts_by_target else False
    for lang, tgts in gentargets_bylang.items():
      if tgts:
        langtarget_by_gentarget = {}
        for target in tgts:
          syn_target = self.createtarget(
            lang,
            target,
            dependees_by_gentarget.get(target, [])
          )
          syn_target.add_labels('synthetic')
          if write_to_artifact_cache and target in invalid_vts_by_target:
            generated_sources = list(syn_target.sources_absolute_paths())
            vts_artifactfiles_pairs.append((invalid_vts_by_target[target],
                                            generated_sources))
          langtarget_by_gentarget[target] = syn_target
        genmap = self.context.products.get(lang)
        # synmap is a reverse map
        # such as a map of java library target generated from java thrift target
        synmap = self.context.products.get(lang + ':rev')
        for gentarget, langtarget in langtarget_by_gentarget.items():
          synmap.add(langtarget, get_buildroot(), [gentarget])
          genmap.add(gentarget, get_buildroot(), [langtarget])
          # Transfer dependencies from gentarget to its synthetic counterpart.
          for dep in self.getdependencies(gentarget):
            if self.is_gentarget(dep):  # Translate the dep to its synthetic counterpart.
              self.updatedependencies(langtarget, langtarget_by_gentarget[dep])
            else:  # Depend directly on the dep.
              self.updatedependencies(langtarget, dep)
    if write_to_artifact_cache:
      self.update_artifact_cache(vts_artifactfiles_pairs)
>>>>>>> 0fea6bf8
<|MERGE_RESOLUTION|>--- conflicted
+++ resolved
@@ -13,6 +13,7 @@
 # See the License for the specific language governing permissions and
 # limitations under the License.
 # ==================================================================================================
+import os
 
 from collections import defaultdict
 
@@ -108,7 +109,6 @@
         for dependee, gentargets in gentargets_by_dependee.items()
       ))
 
-<<<<<<< HEAD
     if gentargets:
       self.prepare_gen(gentargets)
       with self.invalidated(gentargets, invalidate_dependents=True) as invalidation_check:
@@ -135,8 +135,9 @@
             syn_target.derived_from = target
             syn_target.add_labels('synthetic')
             if write_to_artifact_cache and target in invalid_vts_by_target:
+              generated_sources = list(syn_target.sources_absolute_paths())
               vts_artifactfiles_pairs.append((invalid_vts_by_target[target],
-                                              syn_target.sources_relative_to_buildroot()))
+                                              generated_sources))
             langtarget_by_gentarget[target] = syn_target
           genmap = self.context.products.get(lang)
           for gentarget, langtarget in langtarget_by_gentarget.items():
@@ -148,48 +149,4 @@
               else:  # Depend directly on the dep.
                 self.updatedependencies(langtarget, dep)
       if write_to_artifact_cache:
-        self.update_artifact_cache(vts_artifactfiles_pairs)
-=======
-    with self.invalidated(gentargets, invalidate_dependents=True) as invalidation_check:
-      for vts in invalidation_check.invalid_vts_partitioned:
-        invalid_targets = set(vts.targets)
-        for lang, tgts in gentargets_bylang.items():
-          invalid_lang_tgts = invalid_targets.intersection(tgts)
-          if invalid_lang_tgts:
-            self.genlang(lang, invalid_lang_tgts)
-
-    # Link synthetic targets for all in-play gen targets.
-    invalid_vts_by_target = dict([(vt.target, vt) for vt in invalidation_check.invalid_vts])
-    vts_artifactfiles_pairs = []
-    write_to_artifact_cache = self.artifact_cache_writes_enabled() if invalid_vts_by_target else False
-    for lang, tgts in gentargets_bylang.items():
-      if tgts:
-        langtarget_by_gentarget = {}
-        for target in tgts:
-          syn_target = self.createtarget(
-            lang,
-            target,
-            dependees_by_gentarget.get(target, [])
-          )
-          syn_target.add_labels('synthetic')
-          if write_to_artifact_cache and target in invalid_vts_by_target:
-            generated_sources = list(syn_target.sources_absolute_paths())
-            vts_artifactfiles_pairs.append((invalid_vts_by_target[target],
-                                            generated_sources))
-          langtarget_by_gentarget[target] = syn_target
-        genmap = self.context.products.get(lang)
-        # synmap is a reverse map
-        # such as a map of java library target generated from java thrift target
-        synmap = self.context.products.get(lang + ':rev')
-        for gentarget, langtarget in langtarget_by_gentarget.items():
-          synmap.add(langtarget, get_buildroot(), [gentarget])
-          genmap.add(gentarget, get_buildroot(), [langtarget])
-          # Transfer dependencies from gentarget to its synthetic counterpart.
-          for dep in self.getdependencies(gentarget):
-            if self.is_gentarget(dep):  # Translate the dep to its synthetic counterpart.
-              self.updatedependencies(langtarget, langtarget_by_gentarget[dep])
-            else:  # Depend directly on the dep.
-              self.updatedependencies(langtarget, dep)
-    if write_to_artifact_cache:
-      self.update_artifact_cache(vts_artifactfiles_pairs)
->>>>>>> 0fea6bf8
+        self.update_artifact_cache(vts_artifactfiles_pairs)